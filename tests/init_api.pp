--- conflicted
+++ resolved
@@ -4,33 +4,6 @@
 
 include icinga2::feature::api
 
-<<<<<<< HEAD
-icinga2::object::zone { 'global-templates':
-  global => true,
-}
-
-icinga2::object::apiuser { 'root':
-  password    => "icinga",
-  permissions => [ "*" ],
-  target      => '/etc/icinga2/conf.d/api_user.conf',
-}
-
-icinga2::object::apiuser { 'icinga':
-  password    => "icinga",
-  permissions => [
-    {
-      permission => "objects/query/Host",
-      filter => '{{ regex("^Linux", host.vars.os) }}',
-    },
-    {
-      permission => "objects/query/Service",
-      filter => '{{ regex("^Linux", service.vars.os) }}',
-    }
-  ],
-  target      => '/etc/icinga2/conf.d/api_user.conf',
-}
-=======
 #icinga2::object::zone { 'global-templates':
 #  global => true,
-#}
->>>>>>> 4836cc0d
+#}