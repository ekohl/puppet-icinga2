--- conflicted
+++ resolved
@@ -14,11 +14,7 @@
 Gemfile.lock
 /.ruby-*
 .bundle
-<<<<<<< HEAD
+.vendor/
 vendor/
 .vendor/
-=======
-.vendor/
-vendor/
-log/
->>>>>>> 4b35a095
+log/