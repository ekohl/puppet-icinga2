source 'https://rubygems.org'

gem 'puppet', ENV.key?('PUPPET_VERSION') ? ENV['PUPPET_VERSION'].to_s : '>= 3.8'

gem 'puppetlabs_spec_helper', '>= 0.1.0'
gem 'puppet-lint', '>= 0.3.2'
gem 'facter', '>= 1.7.0'
gem 'facterdb', :git => 'https://github.com/jfryman/facterdb', :ref => 'sles-12-support'
gem 'rspec-puppet-facts', '>= 1.6.0'
<<<<<<< HEAD
gem 'json', jsonversion
gem 'json_pure', jsonversion
gem 'metadata-json-lint'

gem 'parallel_tests', RUBY_VERSION < '2.0.0' ? '~> 2.9.0' : '>= 2.10.0'
=======
gem 'metadata-json-lint'

# json > 2.0.1 is not compatible with Ruby 1.9
if RUBY_VERSION < '2.0.0'
  gem 'json', '< 2'
  gem 'json_pure', '< 2'
end
>>>>>>> 921fd404
<|MERGE_RESOLUTION|>--- conflicted
+++ resolved
@@ -7,18 +7,12 @@
 gem 'facter', '>= 1.7.0'
 gem 'facterdb', :git => 'https://github.com/jfryman/facterdb', :ref => 'sles-12-support'
 gem 'rspec-puppet-facts', '>= 1.6.0'
-<<<<<<< HEAD
-gem 'json', jsonversion
-gem 'json_pure', jsonversion
 gem 'metadata-json-lint'
 
 gem 'parallel_tests', RUBY_VERSION < '2.0.0' ? '~> 2.9.0' : '>= 2.10.0'
-=======
-gem 'metadata-json-lint'
 
 # json > 2.0.1 is not compatible with Ruby 1.9
 if RUBY_VERSION < '2.0.0'
   gem 'json', '< 2'
   gem 'json_pure', '< 2'
-end
->>>>>>> 921fd404
+end