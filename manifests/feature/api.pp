--- conflicted
+++ resolved
@@ -12,11 +12,7 @@
 #   'puppet' copies the key, cert and CAcert from the Puppet ssl directory to the pki directory
 #   /etc/icinga2/pki on Linux and C:/ProgramData/icinga2/etc/icinga2/pki on Windows.
 #   'none' does nothing and you either have to manage the files yourself as file resources
-<<<<<<< HEAD
-#   or use the ssl_key, ssl_cert, ssl_ca parameters. Defaults to puppet.
-=======
 #   or use the ssl_key, ssl_cert, ssl_cacert parameters. Defaults to puppet.
->>>>>>> 4836cc0d
 #
 # [*ssl_key_path*]
 #   Location of the private key. Default depends on platform:
@@ -30,24 +26,6 @@
 #   C:/ProgramData/icinga2/etc/icinga2/pki/NodeName.crt on Windows
 #   The Value of NodeName comes from the corresponding constant.
 #
-<<<<<<< HEAD
-# [*ssl_ca_path*]
-#   Location of the CA certificate. Defaults to:
-#   /etc/icinga2/pki/ca.crt on Linux
-#   C:/ProgramData/icinga2/etc/icinga2/pki/ca.crt on Windows
-#
-# [*ssl_key*] NOT IMPLEMENTED
-#   The private key in a base64 encoded string to store in pki directory, file is named to the constants 'NodeName'
-#   with the suffix '.key'. For use 'pki' must set to 'none'. Defaults to undef.
-#
-# [*ssl_cert*] NOT IMPLEMENTED
-#   The certificate in a base64 encoded string to store in pki directory, file is named to the constants 'NodeName'
-#   with the suffix '.crt'. For use 'pki' must set to 'none'. Defaults to undef.
-#
-# [*ssl_ca*] NOT IMPLEMENTED
-#   The CA root certificate in a base64 encoded string to store in pki directory, file is named to 'ca.crt'.
-#   For use 'pki' must set to 'none'. Defaults to undef.
-=======
 # [*ssl_cacert_path*]
 #   Location of the CA certificate. Default is:
 #   /etc/icinga2/pki/ca.crt on Linux
@@ -64,7 +42,6 @@
 # [*ssl_cacert*]
 #   The CA root certificate in a base64 encoded string to store in pki directory, file is stored
 #   to path spicified in ssl_cacert_path. This parameter requires pki to be set to 'none'.
->>>>>>> 4836cc0d
 #
 # [*accept_config*]
 #   Accept zone configuration. Defaults to false.
@@ -80,11 +57,7 @@
 #   NodeName is a icnga2 constant.
 #
 # [*zones*]
-<<<<<<< HEAD
-#   Hash to configure zone objects. Defaults to { 'ZoneName' => ['NodeName']} }.
-=======
 #   Hash to configure zone objects. Defaults to { 'ZoneName' => {'endpoints' => ['NodeName']} }.
->>>>>>> 4836cc0d
 #   ZoneName and NodeName are icinga2 constants.
 #
 # === Variables
@@ -152,12 +125,9 @@
   $ticket_salt     = 'TicketSalt',
   $endpoints       = { 'NodeName' => {} },
   $zones           = { 'ZoneName' => { endpoints => [ 'NodeName' ] } },
-<<<<<<< HEAD
-=======
   $ssl_key         = undef,
   $ssl_cert        = undef,
   $ssl_cacert      = undef,
->>>>>>> 4836cc0d
 ) {
 
   include ::icinga2::params
@@ -202,30 +172,6 @@
     $_ssl_cacert_path = "${pki_dir}/ca.crt" }
 
   # handle the certificate's stuff
-<<<<<<< HEAD
-  if $pki == 'puppet' {
-    file { $_ssl_key_path:
-      ensure => file,
-      mode   => $::kernel ? {
-        'windows' => undef,
-        default   => '0600',
-      },
-      source => $::settings::hostprivkey,
-      tag    => 'icinga2::config::file',
-    }
-
-    file { $_ssl_cert_path:
-      ensure => file,
-      source => $::settings::hostcert,
-      tag    => 'icinga2::config::file',
-    }
-
-    file { $_ssl_ca_path:
-      ensure => file,
-      source => $::settings::localcacert,
-      tag    => 'icinga2::config::file',
-    }
-=======
   case $pki {
     'puppet': {
       file { $_ssl_key_path:
@@ -299,14 +245,11 @@
     accept_commands => $accept_commands,
     accept_config   => $accept_config,
     ticket_salt     => $ticket_salt,
->>>>>>> 4836cc0d
   }
 
   # create endpoints and zones
   create_resources('icinga2::object::endpoint', $endpoints)
   create_resources('icinga2::object::zone', $zones)
-<<<<<<< HEAD
-=======
 
   # create object
   icinga2::object { "icinga2::object::ApiListener::api":
@@ -320,7 +263,6 @@
       default   => undef,
     },
   }
->>>>>>> 4836cc0d
 
   # manage feature
   icinga2::feature { 'api':
