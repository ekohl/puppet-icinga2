# == Class: icinga2::feature::influxdb
#
# This module configures the Icinga2 feature influxdb.
#
# === Parameters
#
# [*ensure*]
#   Set to present enables the feature influxdb, absent disables it. Defaults to present.
#
# [*host*]
#    InfluxDB host address. Defaults to 127.0.0.1.
#
# [*port*]
#    InfluxDB HTTP port. Defaults to 8086.
#
# [*database*]
#    InfluxDB database name. Defaults to icinga2.
#
# [*username*]
#    InfluxDB user name. Defaults to undef.
#
# [*password*]
#    InfluxDB user password. Defaults to undef.
#
# [*enable_ssl*]
#    Either enable or disable SSL. Other SSL parameters are only affected if this is set to 'true'.
#    Defaults to 'false'.
#
<<<<<<< HEAD
# [*ssl_ca_cert*]
#    CA certificate to validate the remote host. Only valid if ssl is set to 'custom'. Defaults to undef.
#
# [*ssl_cert*]
#    Host certificate to present to the remote host for mutual verification. 
#    Only valid if ssl is set to 'custom'. Defaults to undef..
#
# [*ssl_key*]
#    Host key to accompany the ssl_cert. Only valid if ssl is set to 'custom'. Defaults to undef.
=======
# [*pki*]
#   Provides multiple sources for the certificate, key and ca. Valid parameters are 'puppet' or 'none'.
#   'puppet' copies the key, cert and CAcert from the Puppet ssl directory to the pki directory
#   /etc/icinga2/pki on Linux and C:/ProgramData/icinga2/etc/icinga2/pki on Windows.
#   'none' does nothing and you either have to manage the files yourself as file resources
#   or use the ssl_key, ssl_cert, ssl_cacert parameters. Defaults to puppet.
#
# [*ssl_key_path*]
#   Location of the private key. Default depends on platform:
#   /etc/icinga2/pki/NodeName.key on Linux
#   C:/ProgramData/icinga2/etc/icinga2/pki/NodeName.key on Windows
#   The Value of NodeName comes from the corresponding constant.
#
# [*ssl_cert_path*]
#   Location of the certificate. Default depends on platform:
#   /etc/icinga2/pki/NodeName.crt on Linux
#   C:/ProgramData/icinga2/etc/icinga2/pki/NodeName.crt on Windows
#   The Value of NodeName comes from the corresponding constant.
#
# [*ssl_cacert_path*]
#   Location of the CA certificate. Default is:
#   /etc/icinga2/pki/ca.crt on Linux
#   C:/ProgramData/icinga2/etc/icinga2/pki/ca.crt on Windows
#
# [*ssl_key*]
#   The private key in a base64 encoded string to store in pki directory, file is stored to
#   path spicified in ssl_key_path. This parameter requires pki to be set to 'none'.
#
# [*ssl_cert*]
#   The certificate in a base64 encoded string to store in pki directory, file is  stored to
#   path spicified in ssl_cert_path. This parameter requires pki to be set to 'none'.
#
# [*ssl_cacert*]
#   The CA root certificate in a base64 encoded string to store in pki directory, file is stored
#   to path spicified in ssl_cacert_path. This parameter requires pki to be set to 'none'.
>>>>>>> 4836cc0d
#
# [*host_measurement*]
#    The value of this is used for the measurement setting in host_template. Defaults to  '$host.check_command$'
#
# [*host_tags*]
#    Tags defined in this hash will be set in the host_template.
#
#  [*service_measurement*]
#    The value of this is used for the measurement setting in host_template. Defaults to  '$service.check_command$'
#
# [*service_tags*]
#    Tags defined in this hash will be set in the service_template.
#
# [*enable_send_thresholds*]
#    Whether to send warn, crit, min & max tagged data. Defaults to false.
#
# [*enable_send_metadata*]
#    Whether to send check metadata e.g. states, execution time, latency etc. Defaults to false.
#
# [*flush_interval*]
#    How long to buffer data points before transfering to InfluxDB. Defaults to 10s.
#
# [*flush_threshold*]
#    How many data points to buffer before forcing a transfer to InfluxDB. Defaults to 1024.
#
# === Example
#
# class { 'icinga2::feature::influxdb':
#   host     => "10.10.0.15",
#   username => "icinga2",
#   password => "supersecret",
#   database => "icinga2"
# }
#
# === Authors
#
# Icinga Development Team <info@icinga.org>
#
class icinga2::feature::influxdb(
  $ensure                 = present,
  $host                   = '127.0.0.1',
  $port                   = 8086,
  $database               = 'icinga2',
  $username               = undef,
  $password               = undef,
  $enable_ssl             = false,
  $pki                    = 'puppet',
  $ssl_key_path           = undef,
  $ssl_cert_path          = undef,
  $ssl_cacert_path        = undef,
  $ssl_key                = undef,
  $ssl_cert               = undef,
  $ssl_cacert             = undef,
  $host_measurement       = '$host.check_command$',
  $host_tags              = { hostname => '$host.name$' },
  $service_measurement    = '$service.check_command$',
  $service_tags           = { hostname => '$host.name$', service => '$service.name$' },
  $enable_send_thresholds = false,
  $enable_send_metadata   = false,
  $flush_interval         = '10s',
  $flush_threshold        = 1024
) {

  include ::icinga2::params

  validate_re($ensure, [ '^present$', '^absent$' ],
    "${ensure} isn't supported. Valid values are 'present' and 'absent'.")
  validate_ip_address($host)
  validate_integer($port)
  validate_string($database)
  validate_string($username)
  validate_string($password)
  validate_bool($enable_ssl)
  validate_re($pki, [ '^puppet$', '^none$' ],
    "${pki} isn't supported. Valid values are 'puppet' and 'none'.")
  validate_string($host_measurement)
  validate_hash($host_tags)
  validate_string($service_measurement)
  validate_hash($service_tags)
  validate_bool($enable_send_thresholds)
  validate_bool($enable_send_metadata)
  validate_re($flush_interval, '^\d+[ms]*$')
  validate_integer($flush_threshold)

  $user      = $::icinga2::params::user
  $group     = $::icinga2::params::group
  $node_name = $::icinga2::_constants['NodeName']
  $conf_dir  = $::icinga2::params::conf_dir
  $ssl_dir   = "${::icinga2::params::pki_dir}/influxdb"

  $host_template = { measurement => "$host_measurement", tags => $host_tags }
  $service_template = { measurement => "$service_measurement", tags => $service_tags}

  File {
    owner   => $user,
    group   => $group,
  }

  # Set defaults for certificate stuff and/or do validation
  if $ssl_key_path {
    validate_absolute_path($ssl_key_path)
    $_ssl_key_path = $ssl_key_path }
  else {
    $_ssl_key_path = "${ssl_dir}/${node_name}.key" }
  if $ssl_cert_path {
    validate_absolute_path($ssl_cert_path)
    $_ssl_cert_path = $ssl_cert_path }
  else {
    $_ssl_cert_path = "${ssl_dir}/${node_name}.crt" }
  if $ssl_cacert_path {
    validate_absolute_path($ssl_cacert_path)
    $_ssl_cacert_path = $ssl_cacert_path }
  else {
    $_ssl_cacert_path = "${ssl_dir}/ca.crt" }

  if $enable_ssl {
    $attrs_ssl = {
      ssl_enable  => $enable_ssl,
      ssl_ca_cert => $_ssl_cacert_path,
      ssl_cert    => $_ssl_cert_path,
      ssl_key     => $_ssl_key_path,
    }

    case $pki {
      'puppet': {
        file { $_ssl_key_path:
          ensure => file,
          mode   => $::kernel ? {
            'windows' => undef,
            default   => '0600',
          },
          source => $::settings::hostprivkey,
          tag    => 'icinga2::config::file',
        }
  
        file { $_ssl_cert_path:
          ensure => file,
          source => $::settings::hostcert,
          tag    => 'icinga2::config::file',
        }
  
        file { $_ssl_cacert_path:
          ensure => file,
          source => $::settings::localcacert,
          tag    => 'icinga2::config::file',
        }
      } # puppet
  
      'none': {
        if $ssl_key {
          file { $_ssl_key_path:
            ensure => file,
            mode   => $::kernel ? {
              'windows' => undef,
              default   => '0600',
            },
            content  => $::osfamily ? {
              'windows' => regsubst($ssl_key, '\n', "\r\n", 'EMG'),
              default   => $ssl_key,
            },
            tag     => 'icinga2::config::file',
          }
        }
  
        if $ssl_cert {
          file { $_ssl_cert_path:
            ensure  => file,
            content  => $::osfamily ? {
              'windows' => regsubst($ssl_cert, '\n', "\r\n", 'EMG'),
              default   => $ssl_cert,
            },
            tag     => 'icinga2::config::file',
          }
        }
  
        if $ssl_cacert {
          file { $_ssl_cacert_path:
            ensure  => file,
            content  => $::osfamily ? {
              'windows' => regsubst($ssl_cacert, '\n', "\r\n", 'EMG'),
              default   => $ssl_cacert,
            },
            tag     => 'icinga2::config::file',
          }
        }
      } # none
    } # pki
  } # enable_ssl
  else {
    $attrs_ssl = { ssl_enable  => $enable_ssl }
  }

  $_attrs = {
    host                   => $host,
    port                   => $port,
    database               => $database,
    username               => $username,
    password               => $password,
    host_template          => $host_template,
    service_template       => $service_template,
    enable_send_thresholds => $enable_send_thresholds,
    enable_send_metadata   => $enable_send_metadata,
    flush_interval         => $flush_interval,
    flush_threshold        => $flush_threshold,
  }

  $attrs = merge($_attrs, $attrs_ssl)

  # create object
  icinga2::object { "icinga2::object::InfluxdbWriter::influxdb":
    object_name => 'influxdb',
    object_type => 'InfluxdbWriter',
    attrs       => $attrs,
    target      => "${conf_dir}/features-available/influxdb.conf",
    order       => '10',
    notify      => $ensure ? {
      'present' => Class['::icinga2::service'],
      default   => undef,
    },
  }

  # import library 'perfdata'
  concat::fragment { 'icinga2::feature::influxdb':
    target  => "${conf_dir}/features-available/influxdb.conf",
    content => "library \"perfdata\"\n\n",
    order   => '05',
  }

  icinga2::feature { 'influxdb':
    ensure => $ensure,
  }
}<|MERGE_RESOLUTION|>--- conflicted
+++ resolved
@@ -26,17 +26,6 @@
 #    Either enable or disable SSL. Other SSL parameters are only affected if this is set to 'true'.
 #    Defaults to 'false'.
 #
-<<<<<<< HEAD
-# [*ssl_ca_cert*]
-#    CA certificate to validate the remote host. Only valid if ssl is set to 'custom'. Defaults to undef.
-#
-# [*ssl_cert*]
-#    Host certificate to present to the remote host for mutual verification. 
-#    Only valid if ssl is set to 'custom'. Defaults to undef..
-#
-# [*ssl_key*]
-#    Host key to accompany the ssl_cert. Only valid if ssl is set to 'custom'. Defaults to undef.
-=======
 # [*pki*]
 #   Provides multiple sources for the certificate, key and ca. Valid parameters are 'puppet' or 'none'.
 #   'puppet' copies the key, cert and CAcert from the Puppet ssl directory to the pki directory
@@ -72,7 +61,6 @@
 # [*ssl_cacert*]
 #   The CA root certificate in a base64 encoded string to store in pki directory, file is stored
 #   to path spicified in ssl_cacert_path. This parameter requires pki to be set to 'none'.
->>>>>>> 4836cc0d
 #
 # [*host_measurement*]
 #    The value of this is used for the measurement setting in host_template. Defaults to  '$host.check_command$'
