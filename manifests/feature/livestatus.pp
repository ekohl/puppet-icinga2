# == Class: icinga2::feature::livestatus
#
# This module configures the Icinga2 feature livestatus.
#
# === Parameters
#
# [*ensure*]
#   Set to present enables the feature livestatus, absent disables it. Defaults to present.
#
# [*socket_type*]
#   Specifies the socket type. Can be either 'tcp' or 'unix'. Defaults to 'unix'
#
# [*bind_host*]
#   IP address to listen for connections. Only valid when socket_type is 'tcp'.
<<<<<<< HEAD
#   Defaults to "127.0.0.1".
=======
#   Default to "127.0.0.1".
>>>>>>> 4836cc0d
#
# [*bind_port*]
#   Port to listen for connections. Only valid when socket_type is 'tcp'. Defaults to 6558.
#
# [*socket_path*]
#   Specifies the path to the UNIX socket file. Only valid when socket_type is 'unix'.
#   Default depends on platform:
#   '/var/run/icinga2/cmd/livestatus' on Linux
#   'C:/ProgramData/icinga2/var/run/icinga2/cmd/livestatus' on Windows.
#
# [*compat_log_path*]
#   Required for historical table queries. Requires CompatLogger feature to be enabled.
#   Default depends platform:
#   'var/icinga2/log/icinga2/compat' on Linux
#   'C:/ProgramData/icinga2/var/log/icinga2/compat' on Windows.
#
# === Authors
#
# Icinga Development Team <info@icinga.org>
#
class icinga2::feature::livestatus(
  $ensure          = present,
  $socket_type     = 'unix',
  $bind_host       = '127.0.0.1',
  $bind_port       = '6558',
  $socket_path     = "${::icinga2::params::run_dir}/cmd/livestatus",
  $compat_log_path = "${::icinga2::params::log_dir}/compat",
) inherits icinga2::params {

  # validation
  validate_re($ensure, [ '^present$', '^absent$' ],
    "${ensure} isn't supported. Valid values are 'present' and 'absent'.")
  validate_re($socket_type, [ '^unix$', '^tcp$' ],
    "${socket_type} isn't supported. Valid values are 'unix' and 'tcp'.")
  validate_ip_address($bind_host)
  validate_integer($bind_port)
  validate_absolute_path($socket_path)
  validate_absolute_path($compat_log_path)

  # compose attributes
  $attrs = {
    socket_type     => $socket_type,
    bind_host       => $bind_host,
    bind_port       => $bind_port,
    socket_path     => $socket_path,
    compat_log_path => $compat_log_path,
  }

  # create object
  icinga2::object { "icinga2::object::LivestatusListener::livestatus":
    object_name => 'livestatus',
    object_type => 'LivestatusListener',
    attrs       => $attrs,
    target      => "${conf_dir}/features-available/livestatus.conf",
    order       => '10',
    notify      => $ensure ? {
      'present' => Class['::icinga2::service'],
      default   => undef,
    },
  }

  # import library 'livestatus'
  concat::fragment { 'icinga2::feature::livestatus':
    target  => "${conf_dir}/features-available/livestatus.conf",
    content => "library \"livestatus\"\n\n",
    order   => '05',
  }

  # manage feature
  icinga2::feature { 'livestatus':
    ensure => $ensure,
  }
}<|MERGE_RESOLUTION|>--- conflicted
+++ resolved
@@ -12,11 +12,7 @@
 #
 # [*bind_host*]
 #   IP address to listen for connections. Only valid when socket_type is 'tcp'.
-<<<<<<< HEAD
 #   Defaults to "127.0.0.1".
-=======
-#   Default to "127.0.0.1".
->>>>>>> 4836cc0d
 #
 # [*bind_port*]
 #   Port to listen for connections. Only valid when socket_type is 'tcp'. Defaults to 6558.
