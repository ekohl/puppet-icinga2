# == Class: icinga2::params
#
# In this class all default parameters are stored. It is inherited by other classes in order to get access to those
# parameters.
#
# === Parameters
#
# This class does not provide any parameters.
#
# === Examples
#
# This class is private and should not be called by others than this module.
#
# === Authors
#
# Icinga Development Team <info@icinga.org>
#
class icinga2::params {

<<<<<<< HEAD
  $package          = 'icinga2'
  $service          = 'icinga2'
  $plugins          = [ 'plugins', 'plugins-contrib', 'windows-plugins', 'nscp' ]
  $default_features = [ 'checker', 'mainlog', 'notification' ]
=======
  $package = 'icinga2'
  $service = 'icinga2'
  $plugins = [ 'plugins', 'plugins-contrib', 'windows-plugins', 'nscp' ]
>>>>>>> 84886ee1

  case $::kernel {

    'linux': {
<<<<<<< HEAD
      $conf_dir = '/etc/icinga2'
      $log_dir  = '/var/log/icinga2'
=======
      $conf_dir  = '/etc/icinga2'
>>>>>>> 84886ee1

      case $::osfamily {
        'redhat': {
          $user     = 'icinga'
          $owner    = 'icinga'
          $lib_dir  = $::architecture ? {
            'x86_64' => '/usr/lib64',
            default  => '/usr/lib',
          }
        } # RedHat

        'debian': {
          $user     = 'nagios'
          $owner    = 'nagios'
          $lib_dir  = '/usr/lib'
        } # Debian

        default: {
          fail("Your plattform ${::osfamily} is not supported, yet.")
        }
      } # case $::osfamily

      $constants = {
        'PluginDir'          => "${lib_dir}/nagios/plugins",
        'PluginContribDir'   => "${lib_dir}/nagios/plugins",
        'ManubulonPluginDir' => "${lib_dir}/nagios/plugins",
        'ZoneName'           => $::fqdn,
        'NodeName'           => $::fqdn,
        'TicketSalt'         => '',
      }
    } # Linux

    'windows': {
      $user      = 'SYSTEM'
<<<<<<< HEAD
      $group     = undef
      $conf_dir  = 'C:/ProgramData/icinga2/etc/icinga2'
      $log_dir   = 'C:/ProgramData/icinga2/var/log/icinga2'
=======
      $group     = 'None'
      $conf_dir  = 'C:/ProgramData/icinga2/etc/icinga2'
>>>>>>> 84886ee1
      $constants = {
        'PluginDir'          => "C:/Program Files/ICINGA2/sbin",
        'PluginContribDir'   => "C:/Program Files/ICINGA2/sbin",
        'ManubulonPluginDir' => "C:/Program Files/ICINGA2/sbin",
        'ZoneName'           => $::fqdn,
        'NodeName'           => $::fqdn,
        'TicketSalt'         => '',
      }
    } # Windows

    default: {
      fail("Your plattform ${::osfamily} is not supported, yet.")
    }

  } # case $::kernel

}<|MERGE_RESOLUTION|>--- conflicted
+++ resolved
@@ -17,26 +17,16 @@
 #
 class icinga2::params {
 
-<<<<<<< HEAD
   $package          = 'icinga2'
   $service          = 'icinga2'
   $plugins          = [ 'plugins', 'plugins-contrib', 'windows-plugins', 'nscp' ]
   $default_features = [ 'checker', 'mainlog', 'notification' ]
-=======
-  $package = 'icinga2'
-  $service = 'icinga2'
-  $plugins = [ 'plugins', 'plugins-contrib', 'windows-plugins', 'nscp' ]
->>>>>>> 84886ee1
 
   case $::kernel {
 
     'linux': {
-<<<<<<< HEAD
       $conf_dir = '/etc/icinga2'
       $log_dir  = '/var/log/icinga2'
-=======
-      $conf_dir  = '/etc/icinga2'
->>>>>>> 84886ee1
 
       case $::osfamily {
         'redhat': {
@@ -71,14 +61,9 @@
 
     'windows': {
       $user      = 'SYSTEM'
-<<<<<<< HEAD
       $group     = undef
       $conf_dir  = 'C:/ProgramData/icinga2/etc/icinga2'
       $log_dir   = 'C:/ProgramData/icinga2/var/log/icinga2'
-=======
-      $group     = 'None'
-      $conf_dir  = 'C:/ProgramData/icinga2/etc/icinga2'
->>>>>>> 84886ee1
       $constants = {
         'PluginDir'          => "C:/Program Files/ICINGA2/sbin",
         'PluginContribDir'   => "C:/Program Files/ICINGA2/sbin",
