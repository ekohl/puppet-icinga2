# == Class: icinga2::params
#
# In this class all default parameters are stored. It is inherited by other classes in order to get access to those
# parameters.
#
# === Parameters
#
# This class does not provide any parameters.
#
# === Examples
#
# This class is private and should not be called by others than this module.
#
# === Authors
#
# Icinga Development Team <info@icinga.org>
#
class icinga2::params {

  $package          = 'icinga2'
  $service          = 'icinga2'
  $plugins          = [ 'plugins', 'plugins-contrib', 'windows-plugins', 'nscp' ]
  $default_features = [ 'checker', 'mainlog', 'notification' ]

  case $::kernel {

    'linux': {
      $conf_dir  = '/etc/icinga2'
      $log_dir   = '/var/log/icinga2'
<<<<<<< HEAD
      $run_dir   = '/var/run/icinga2'
      $spool_dir = '/var/spool/icinga2'
=======
      $cache_dir = '/var/cache/icinga2'
>>>>>>> 788f2a23

      case $::osfamily {
        'redhat': {
          $user     = 'icinga'
          $owner    = 'icinga'
          $lib_dir  = $::architecture ? {
            'x86_64' => '/usr/lib64',
            default  => '/usr/lib',
          }
        } # RedHat

        'debian': {
          $user     = 'nagios'
          $owner    = 'nagios'
          $lib_dir  = '/usr/lib'
        } # Debian

        default: {
          fail("Your plattform ${::osfamily} is not supported, yet.")
        }
      } # case $::osfamily

      $constants = {
        'PluginDir'          => "${lib_dir}/nagios/plugins",
        'PluginContribDir'   => "${lib_dir}/nagios/plugins",
        'ManubulonPluginDir' => "${lib_dir}/nagios/plugins",
        'ZoneName'           => $::fqdn,
        'NodeName'           => $::fqdn,
        'TicketSalt'         => '',
      }
    } # Linux

    'windows': {
      $user      = 'SYSTEM'
      $owner     = undef
      $conf_dir  = 'C:/ProgramData/icinga2/etc/icinga2'
      $log_dir   = 'C:/ProgramData/icinga2/var/log/icinga2'
<<<<<<< HEAD
      $run_dir   = 'C:/ProgramData/icinga2/var/run/icinga2'
      $spool_dir = 'C:/ProgramData/icinga2/var/spool/icinga2'
=======
      $cache_dir = 'C:/ProgramData/icinga2/var/cache/icinga2'
>>>>>>> 788f2a23
      $constants = {
        'PluginDir'          => "C:/Program Files/ICINGA2/sbin",
        'PluginContribDir'   => "C:/Program Files/ICINGA2/sbin",
        'ManubulonPluginDir' => "C:/Program Files/ICINGA2/sbin",
        'ZoneName'           => $::fqdn,
        'NodeName'           => $::fqdn,
        'TicketSalt'         => '',
      }
    } # Windows

    default: {
      fail("Your plattform ${::osfamily} is not supported, yet.")
    }

  } # case $::kernel

}<|MERGE_RESOLUTION|>--- conflicted
+++ resolved
@@ -27,12 +27,9 @@
     'linux': {
       $conf_dir  = '/etc/icinga2'
       $log_dir   = '/var/log/icinga2'
-<<<<<<< HEAD
       $run_dir   = '/var/run/icinga2'
       $spool_dir = '/var/spool/icinga2'
-=======
       $cache_dir = '/var/cache/icinga2'
->>>>>>> 788f2a23
 
       case $::osfamily {
         'redhat': {
@@ -70,12 +67,9 @@
       $owner     = undef
       $conf_dir  = 'C:/ProgramData/icinga2/etc/icinga2'
       $log_dir   = 'C:/ProgramData/icinga2/var/log/icinga2'
-<<<<<<< HEAD
       $run_dir   = 'C:/ProgramData/icinga2/var/run/icinga2'
       $spool_dir = 'C:/ProgramData/icinga2/var/spool/icinga2'
-=======
       $cache_dir = 'C:/ProgramData/icinga2/var/cache/icinga2'
->>>>>>> 788f2a23
       $constants = {
         'PluginDir'          => "C:/Program Files/ICINGA2/sbin",
         'PluginContribDir'   => "C:/Program Files/ICINGA2/sbin",
