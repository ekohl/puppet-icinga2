# == Class: icinga2::install
#
# This class handles the installation of the Icinga2 package. On Windows only chocolatey is supported as installation
# source.
#
# === Parameters
#
# This class does not provide any parameters.
#
# === Examples
#
# This class is private and should not be called by others than this module.
#
# === Authors
#
# Icinga Development Team <info@icinga.org>
#
class icinga2::install {

  if $module_name != $caller_module_name {
    fail("icinga2::install is a private class of the module icinga2, you're not permitted to use it.")
  }

  if $::osfamily == 'windows' { Package { provider => chocolatey, } }

<<<<<<< HEAD
  $package        = $icinga2::params::package
  $conf_dir       = $icinga2::params::conf_dir
  $purge_features = $icinga2::purge_features
=======
  $package = $::icinga2::params::package
  $conf_dir = $::icinga2::params::conf_dir
>>>>>>> 84886ee1

  package { $package:
    ensure => installed,
  }

<<<<<<< HEAD
  file { "${conf_dir}/features-enabled":
    ensure  => directory,
    purge   => $purge_features,
    recurse => $purge_features,
    require => Package[$package],
  }

=======
  # anchor, i.e. for config directory set by confd parameter
  file { $conf_dir:
    ensure  => directory,
    require => Package[$package]
  }
>>>>>>> 84886ee1
}<|MERGE_RESOLUTION|>--- conflicted
+++ resolved
@@ -23,20 +23,14 @@
 
   if $::osfamily == 'windows' { Package { provider => chocolatey, } }
 
-<<<<<<< HEAD
   $package        = $icinga2::params::package
   $conf_dir       = $icinga2::params::conf_dir
   $purge_features = $icinga2::purge_features
-=======
-  $package = $::icinga2::params::package
-  $conf_dir = $::icinga2::params::conf_dir
->>>>>>> 84886ee1
 
   package { $package:
     ensure => installed,
   }
 
-<<<<<<< HEAD
   file { "${conf_dir}/features-enabled":
     ensure  => directory,
     purge   => $purge_features,
@@ -44,11 +38,9 @@
     require => Package[$package],
   }
 
-=======
   # anchor, i.e. for config directory set by confd parameter
   file { $conf_dir:
     ensure  => directory,
     require => Package[$package]
   }
->>>>>>> 84886ee1
 }