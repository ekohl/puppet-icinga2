# == Class: icinga2
#
# This module installs and configures Icinga2.
#
# === Parameters
#
# [*ensure*]
#   Manages if the service should be stopped or running. Default is running.
#
# [*enable*]
#   If set to true the Icinga2 service will start on boot. Default is true.
#
# [*manage_repo*]
#   When set to true this module will install the packages.icinga.org repository. With this official repo you can get
#   the latest version of Icinga. When set to false the operating systems default will be used. As the Icinga Project
#   does not offer a Chocolatey repository, you will get a warning if you enable this parameter on Windows.
#   Default is false
#
# [*manage_service*]
#   If set to true the service is managed otherwise the service also
#   isn't restarted if a config file changed. Default to true.
#
<<<<<<< HEAD
# [*features*]
#   List of features to activate. Default to [checker, mainlog, notification].
#
# === Variables
=======
# [*constants*]
#   Hash of constants. Defaults are set in the params class. Your settings will be merged with the defaults.
#
# [*plugins*]
#   A list of the ITL plugins to load. Default to [ 'plugins', 'plugins-contrib', 'windows-plugins', 'nscp' ].
>>>>>>> 84886ee1
#
# [*confd*]
#   This is the directory where Icinga2 stores it's object configuration by default. To disable this, set the parameter
#   to false. It's also possible to assign your own directory. This directory is relative to etc/icinga2 and must be
#   managed outside of this module as file resource with tag icinga2::config::file. By default this parameter is true.
#
#
# All default parameters are set in the icinga2::params class. To get more technical information have a look into the
# params.pp manifest.
#
# === Examples
#
# Declare icinga2 with all defaults. Keep in mind that your operating system may not have Icinga2 in its package
# repository.
#
#  include icinga2
#
# If you want to use the official Icinga Project repository, enable the manage_repo parameter. Note: On Windows only
# chocolatey is supported as installation source. The Icinga Project does not offer a chocolatey repository, therefore
# you will get a warning if you enable this parameter
# on windows.
#
#  class { 'icinga2':
#    manage_repo => true,
#  }
#
# If you don't want to manage the Icinga2 service with puppet, you can dissable this behaviour with the manage_service
# parameter. When set to false no service refreshes will be triggered.
#
#  class { 'icinga2':
#    manage_service => false,
#  }
#
# Sometimes it's necessary to cover very special configurations that you cannot handle with this module. In this case
# you can use the icinga2::config::file tag on your file ressource. This module collects all file ressource types with
# this tag and triggers a reload of Icinga2 on a file change.
#
#  include icinga2
#  file { '/etc/icinga2/icinga2.conf':
#    ensure => file,
#    owner  => icinga,
#    ...
#    tag    => 'icinga2::config::file',
#    ...
#  }
#
# To set constants in etc/icinga2/constants.conf use the constants parameter and as
# value a hash, every key will be set as constant and assigned by it's value. Defaults
# can be overwritten.
#
#  class { 'icinga2':
#    ...
#    constants   => {
#      'key1'             => 'value1',
#      'key2'             => 'value2',
#      'PluginContirbDir' => '/usr/local/nagios/plugins',
#    }
#  }
#
# The ITL contains several CheckCommand definitions to load, set these in the array
# of the plugins parameter, i.e. for a master or satellite do the following and
# disbale the load of the configuration in conf.d.
#
#  class { 'icinga':
#    ...
#    plugins => [ 'plugins', 'contrib-plugins', 'nscp', 'windows-plugins' ],
#    confd   => false,
#  }
#
# To use a different directory for your configuration, create the directory
# as file resource with tag icinga2::config::file.
#
#   file { '/etc/icinga2/local.d':
#     ensure => directory,
#     tag    => 'icinga2::config::file'
#   }
#   class { 'icinga2':
#     ...
#     confd => 'local.d',
#   }
#
# === Authors
#
# Icinga Development Team <info@icinga.org>
#
class icinga2(
  $ensure         = running,
  $enable         = true,
  $manage_repo    = false,
  $manage_service = true,
<<<<<<< HEAD
  $features       = $icinga2::params::default_features,
  $purge_features = true,
) inherits icinga2::params {
=======
  $constants      = {},
  $plugins        = $icinga2::params::plugins,
  $confd          = true,
) inherits ::icinga2::params {
>>>>>>> 84886ee1

  validate_re($ensure, [ '^running$', '^stopped$' ],
    "${ensure} isn't supported. Valid values are 'running' and 'stopped'.")
  validate_bool($enable)
  validate_bool($manage_repo)
  validate_bool($manage_service)
<<<<<<< HEAD
  validate_array($features)
=======
  validate_hash($constants)
  validate_array($plugins)

  # validate confd, boolean or string
  if $icinga2::confd {
    if is_bool($icinga2::confd) {
      $_confd = "conf.d"
    } elsif is_string($icinga2::confd) {
      $_confd = $icinga2::confd
    } else {
      fail('confd has to be a boolean or string')
    }
  }
>>>>>>> 84886ee1

  anchor { '::icinga2::begin':
    notify => Class['::icinga2::service']
  }
<<<<<<< HEAD
  -> class { 'icinga2::repo': }
  -> class { 'icinga2::install': }
  -> File <| ensure == 'directory' and tag == 'icinga2::config::file' |>
  -> class { 'icinga2::config': notify => Class['icinga2::service'] }
  -> File <| ensure != 'directory' and tag == 'icinga2::config::file' |>
  ~> class { 'icinga2::service': }
  -> anchor { 'icinga2::end':
    subscribe => Class['icinga2::config']
=======
  -> class { '::icinga2::repo': }
  -> class { '::icinga2::install': }
  -> File <| ensure == 'directory' and tag == 'icinga2::config::file' |>
  -> class { '::icinga2::config': notify => Class['::icinga2::service'] }
  -> File <| ensure != 'directory' and tag == 'icinga2::config::file' |>
  ~> class { '::icinga2::service': }
  -> anchor { '::icinga2::end':
    subscribe => Class['::icinga2::config']
>>>>>>> 84886ee1
  }

  include prefix($features, 'icinga2::feature::')
}<|MERGE_RESOLUTION|>--- conflicted
+++ resolved
@@ -20,18 +20,14 @@
 #   If set to true the service is managed otherwise the service also
 #   isn't restarted if a config file changed. Default to true.
 #
-<<<<<<< HEAD
 # [*features*]
 #   List of features to activate. Default to [checker, mainlog, notification].
 #
-# === Variables
-=======
 # [*constants*]
 #   Hash of constants. Defaults are set in the params class. Your settings will be merged with the defaults.
 #
 # [*plugins*]
 #   A list of the ITL plugins to load. Default to [ 'plugins', 'plugins-contrib', 'windows-plugins', 'nscp' ].
->>>>>>> 84886ee1
 #
 # [*confd*]
 #   This is the directory where Icinga2 stores it's object configuration by default. To disable this, set the parameter
@@ -122,25 +118,19 @@
   $enable         = true,
   $manage_repo    = false,
   $manage_service = true,
-<<<<<<< HEAD
   $features       = $icinga2::params::default_features,
   $purge_features = true,
-) inherits icinga2::params {
-=======
   $constants      = {},
   $plugins        = $icinga2::params::plugins,
   $confd          = true,
 ) inherits ::icinga2::params {
->>>>>>> 84886ee1
 
   validate_re($ensure, [ '^running$', '^stopped$' ],
     "${ensure} isn't supported. Valid values are 'running' and 'stopped'.")
   validate_bool($enable)
   validate_bool($manage_repo)
   validate_bool($manage_service)
-<<<<<<< HEAD
   validate_array($features)
-=======
   validate_hash($constants)
   validate_array($plugins)
 
@@ -154,21 +144,10 @@
       fail('confd has to be a boolean or string')
     }
   }
->>>>>>> 84886ee1
 
   anchor { '::icinga2::begin':
     notify => Class['::icinga2::service']
   }
-<<<<<<< HEAD
-  -> class { 'icinga2::repo': }
-  -> class { 'icinga2::install': }
-  -> File <| ensure == 'directory' and tag == 'icinga2::config::file' |>
-  -> class { 'icinga2::config': notify => Class['icinga2::service'] }
-  -> File <| ensure != 'directory' and tag == 'icinga2::config::file' |>
-  ~> class { 'icinga2::service': }
-  -> anchor { 'icinga2::end':
-    subscribe => Class['icinga2::config']
-=======
   -> class { '::icinga2::repo': }
   -> class { '::icinga2::install': }
   -> File <| ensure == 'directory' and tag == 'icinga2::config::file' |>
@@ -177,7 +156,6 @@
   ~> class { '::icinga2::service': }
   -> anchor { '::icinga2::end':
     subscribe => Class['::icinga2::config']
->>>>>>> 84886ee1
   }
 
   include prefix($features, 'icinga2::feature::')
