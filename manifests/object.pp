# == Define: icinga2::object
#
# Private define resource to used by this module only.
#
# === Parameters
#
<<<<<<< HEAD
=======
# [*ensure*]
#   Set to present enables the object, absent disabled it. Defaults to present.
#
>>>>>>> 221a9fda
# [*object_name*]
#   Set the icinga2 name of the object. Defaults to title of the define resource.
#
# [*template*]
#   Set to true will define a template otherwise an object. Defaults to false.
#
# [*import*]
#   A sorted list of templates to import in this object. Defaults to an empty array.
#
# [*attrs*]
#   Hash for the attributes of this object. Keys are the attributes and
#   values are there values. Defaults to an empty Hash.
#
# [*object_type*]
#   Icinga2 object type for this object.
#
# [*target*]
#   Destination config file to store in this object. File will be declared the
#   first time.
#
# [*order*]
#   String to set the position in the target file, sorted alpha numeric.
#
# === Authors
#
# Icinga Development Team <info@icinga.org>
#
define icinga2::object(
  $ensure      = present,
  $object_name = $title,
  $template    = false,
  $import      = [],
  $attrs       = {},
  $object_type,
  $target,
  $order,
) {

  if defined($caller_module_name) and $module_name != $caller_module_name {
    fail("icinga2::object is a private define resource of the module icinga2, you're not permitted to use it.")
  }

  include ::icinga2::params

  $user  = $::icinga2::params::user
  $group = $::icinga2::params::group

  validate_re($ensure, [ '^present$', '^absent$' ],
    "${ensure} isn't supported. Valid values are 'present' and 'absent'.")
  validate_string($object_name)
  validate_bool($template)
  validate_array($import)
  validate_hash($attrs)
  validate_string($object_type)
  validate_absolute_path($target)
  validate_string($order)

  ensure_resource('concat', $target, {
    ensure => present,
    owner  => $user,
    group  => $group,
    tag    => 'icinga2::config::file',
    warn   => true,
  })

<<<<<<< HEAD
  concat::fragment { "icinga2::object::${object_type}::${object_name}":
    target  => $target,
    content => template('icinga2/object.conf.erb'),
    order   => $order,
=======
  if $ensure != 'absent' {
    concat::fragment { "icinga2::object::${object_type}::${object_name}":
      target  => $target,
      content => template('icinga2/object.conf.erb'),
      order   => $order,
    }
>>>>>>> 221a9fda
  }

}<|MERGE_RESOLUTION|>--- conflicted
+++ resolved
@@ -4,12 +4,9 @@
 #
 # === Parameters
 #
-<<<<<<< HEAD
-=======
 # [*ensure*]
 #   Set to present enables the object, absent disabled it. Defaults to present.
 #
->>>>>>> 221a9fda
 # [*object_name*]
 #   Set the icinga2 name of the object. Defaults to title of the define resource.
 #
@@ -75,19 +72,12 @@
     warn   => true,
   })
 
-<<<<<<< HEAD
-  concat::fragment { "icinga2::object::${object_type}::${object_name}":
-    target  => $target,
-    content => template('icinga2/object.conf.erb'),
-    order   => $order,
-=======
   if $ensure != 'absent' {
     concat::fragment { "icinga2::object::${object_type}::${object_name}":
       target  => $target,
       content => template('icinga2/object.conf.erb'),
       order   => $order,
     }
->>>>>>> 221a9fda
   }
 
 }