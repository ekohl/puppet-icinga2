# == Define: icinga2::object
#
# Private define resource to used by this module only.
#
# === Parameters
#
# [*ensure*]
#   Set to present enables the object, absent disabled it. Defaults to present.
#
# [*object_name*]
#   Set the icinga2 name of the object. Defaults to title of the define resource.
#
# [*template*]
#   Set to true will define a template otherwise an object. Defaults to false.
#
# [*import*]
#   A sorted list of templates to import in this object. Defaults to an empty array.
#
# [*attrs*]
#   Hash for the attributes of this object. Keys are the attributes and
#   values are there values. Defaults to an empty Hash.
#
# [*object_type*]
#   Icinga2 object type for this object.
#
# [*target*]
#   Destination config file to store in this object. File will be declared the
#   first time.
#
# [*order*]
#   String to set the position in the target file, sorted alpha numeric.
#
# === Authors
#
# Icinga Development Team <info@icinga.org>
#
define icinga2::object(
  $ensure      = present,
  $object_name = $title,
  $template    = false,
  $import      = [],
  $attrs       = {},
  $object_type,
  $target,
  $order,
) {

  if defined($caller_module_name) and $module_name != $caller_module_name {
    fail("icinga2::object is a private define resource of the module icinga2, you're not permitted to use it.")
  }

  include ::icinga2::params

  $user  = $::icinga2::params::user
  $group = $::icinga2::params::group

  validate_re($ensure, [ '^present$', '^absent$' ],
    "${ensure} isn't supported. Valid values are 'present' and 'absent'.")
  validate_string($object_name)
  validate_bool($template)
  validate_array($import)
  validate_hash($attrs)
  validate_string($object_type)
  validate_absolute_path($target)
  validate_string($order)

  if !defined(Concat[$target]) {
    concat { $target:
      ensure => present,
      owner  => $user,
      group  => $group,
      tag    => 'icinga2::config::file',
      warn   => true,
    }
  }

  if $ensure != 'absent' {
    concat::fragment { "icinga2::object::${object_type}::${object_name}":
<<<<<<< HEAD
      target => $target,
=======
      target  => $target,
>>>>>>> 4836cc0d
      content  => $::osfamily ? {
        'windows' => regsubst(template('icinga2/object.conf.erb'), '\n', "\r\n", 'EMG'),
        default   => template('icinga2/object.conf.erb'),
      },
      order   => $order,
    }
  }

}<|MERGE_RESOLUTION|>--- conflicted
+++ resolved
@@ -76,11 +76,7 @@
 
   if $ensure != 'absent' {
     concat::fragment { "icinga2::object::${object_type}::${object_name}":
-<<<<<<< HEAD
-      target => $target,
-=======
-      target  => $target,
->>>>>>> 4836cc0d
+      target   => $target,
       content  => $::osfamily ? {
         'windows' => regsubst(template('icinga2/object.conf.erb'), '\n', "\r\n", 'EMG'),
         default   => template('icinga2/object.conf.erb'),
